package main

import (
	"encoding/json"
	"fmt"
	"os"
	"strconv"
	"strings"

	"github.com/optiopay/klar/clair"
	"github.com/optiopay/klar/docker"
)

type jsonOutput struct {
	LayerCount      int
	Vulnerabilities []clair.Vulnerability
}

var priorities = []string{"Unknown", "Negligible", "Low", "Medium", "High", "Critical", "Defcon1"}
var store = make(map[string][]clair.Vulnerability)

func main() {
	if len(os.Args) != 2 {
<<<<<<< HEAD
		fmt.Fprintf(os.Stderr, "Image name must be provided\n")
=======
		fmt.Printf("Image name must be provided\n")
>>>>>>> 77cd5b51
		os.Exit(1)
	}

	clairAddr := os.Getenv("CLAIR_ADDR")
	if clairAddr == "" {
<<<<<<< HEAD
		fmt.Fprintf(os.Stderr, "Clair address must be provided\n")
=======
		fmt.Printf("Clair address must be provided\n")
>>>>>>> 77cd5b51
		os.Exit(1)
	}

	clairOutput := priorities[0]
	outputEnv := os.Getenv("CLAIR_OUTPUT")
	if outputEnv != "" {
		output := strings.Title(strings.ToLower(outputEnv))
		correct := false
		for _, sev := range priorities {
			if sev == output {
				clairOutput = sev
				correct = true
				break
			}
		}

		if !correct {
<<<<<<< HEAD
			fmt.Fprintf(os.Stderr, "Clair output level %s is not supported, only support %v\n", outputEnv, priorities)
=======
			fmt.Printf("Clair output level %s is not supported, only support %v\n", outputEnv, priorities)
>>>>>>> 77cd5b51
			os.Exit(1)
		}
	}

	threshold := 0
	thresholdStr := os.Getenv("CLAIR_THRESHOLD")
	if thresholdStr != "" {
		threshold, _ = strconv.Atoi(thresholdStr)
	}

	dockerUser := os.Getenv("DOCKER_USER")
	dockerPassword := os.Getenv("DOCKER_PASSWORD")

	insecureTLS := false
	if envInsecure, err := strconv.ParseBool(os.Getenv("DOCKER_INSECURE")); err == nil {
		insecureTLS = envInsecure
	}

	insecureRegistry := false
	if envInsecureReg, err := strconv.ParseBool(os.Getenv("REGISTRY_INSECURE")); err == nil {
		insecureRegistry = envInsecureReg
	}

	useJSONOutput := false
	if envJSONOutput, err := strconv.ParseBool(os.Getenv("JSON_OUTPUT")); err == nil {
		useJSONOutput = envJSONOutput
	}

	image, err := docker.NewImage(os.Args[1], dockerUser, dockerPassword, insecureTLS, insecureRegistry)
	if err != nil {
<<<<<<< HEAD
		fmt.Fprintf(os.Stderr, "Can't parse qname: %s\n", err)
=======
		fmt.Printf("Can't parse qname: %s\n", err)
>>>>>>> 77cd5b51
		os.Exit(1)
	}

	err = image.Pull()
	if err != nil {
<<<<<<< HEAD
		fmt.Fprintf(os.Stderr, "Can't pull image: %s\n", err)
=======
		fmt.Printf("Can't pull image: %s\n", err)
>>>>>>> 77cd5b51
		os.Exit(1)
	}

	var output = jsonOutput{}

	if len(image.FsLayers) == 0 {
<<<<<<< HEAD
		fmt.Fprintf(os.Stderr, "Can't pull fsLayers\n")
=======
		fmt.Printf("Can't pull fsLayers\n")
>>>>>>> 77cd5b51
		os.Exit(1)
	} else {
		if useJSONOutput {
			output.LayerCount = len(image.FsLayers)
		} else {
			fmt.Fprintf(os.Stderr, "Analysing %d layers\n", len(image.FsLayers))
		}
	}

	c := clair.NewClair(clairAddr)
	vs := c.Analyse(image)
	groupBySeverity(vs)
	highSevNumber := len(store["High"]) + len(store["Critical"]) + len(store["Defcon1"])

	if useJSONOutput {
		output.Vulnerabilities = vs
		enc := json.NewEncoder(os.Stdout)
		enc.Encode(output)
	} else {
		fmt.Printf("Found %d vulnerabilities\n", len(vs))
		iteratePriorities(clairOutput, func(sev string) {
			for _, v := range store[sev] {
				fmt.Printf("%s: [%s] \n%s\n%s\n", v.Name, v.Severity, v.Description, v.Link)
				fmt.Println("-----------------------------------------")
			}
		})
		iteratePriorities(priorities[0], func(sev string) { fmt.Printf("%s: %d\n", sev, len(store[sev])) })
	}

	if highSevNumber > threshold {
		os.Exit(1)
	}
}

func iteratePriorities(output string, f func(sev string)) {
	filtered := true
	for _, sev := range priorities {
		if filtered {
			if sev != output {
				continue
			} else {
				filtered = false
			}
		}

		if len(store[sev]) != 0 {
			f(sev)
		}
	}

}

func groupBySeverity(vs []clair.Vulnerability) {
	for _, v := range vs {
		sevRow := vulnsBy(v.Severity, store)
		store[v.Severity] = append(sevRow, v)
	}
}

func vulnsBy(sev string, store map[string][]clair.Vulnerability) []clair.Vulnerability {
	items, found := store[sev]
	if !found {
		items = make([]clair.Vulnerability, 0)
		store[sev] = items
	}
	return items
}<|MERGE_RESOLUTION|>--- conflicted
+++ resolved
@@ -21,21 +21,13 @@
 
 func main() {
 	if len(os.Args) != 2 {
-<<<<<<< HEAD
 		fmt.Fprintf(os.Stderr, "Image name must be provided\n")
-=======
-		fmt.Printf("Image name must be provided\n")
->>>>>>> 77cd5b51
 		os.Exit(1)
 	}
 
 	clairAddr := os.Getenv("CLAIR_ADDR")
 	if clairAddr == "" {
-<<<<<<< HEAD
 		fmt.Fprintf(os.Stderr, "Clair address must be provided\n")
-=======
-		fmt.Printf("Clair address must be provided\n")
->>>>>>> 77cd5b51
 		os.Exit(1)
 	}
 
@@ -53,11 +45,7 @@
 		}
 
 		if !correct {
-<<<<<<< HEAD
 			fmt.Fprintf(os.Stderr, "Clair output level %s is not supported, only support %v\n", outputEnv, priorities)
-=======
-			fmt.Printf("Clair output level %s is not supported, only support %v\n", outputEnv, priorities)
->>>>>>> 77cd5b51
 			os.Exit(1)
 		}
 	}
@@ -88,32 +76,20 @@
 
 	image, err := docker.NewImage(os.Args[1], dockerUser, dockerPassword, insecureTLS, insecureRegistry)
 	if err != nil {
-<<<<<<< HEAD
 		fmt.Fprintf(os.Stderr, "Can't parse qname: %s\n", err)
-=======
-		fmt.Printf("Can't parse qname: %s\n", err)
->>>>>>> 77cd5b51
 		os.Exit(1)
 	}
 
 	err = image.Pull()
 	if err != nil {
-<<<<<<< HEAD
 		fmt.Fprintf(os.Stderr, "Can't pull image: %s\n", err)
-=======
-		fmt.Printf("Can't pull image: %s\n", err)
->>>>>>> 77cd5b51
 		os.Exit(1)
 	}
 
 	var output = jsonOutput{}
 
 	if len(image.FsLayers) == 0 {
-<<<<<<< HEAD
 		fmt.Fprintf(os.Stderr, "Can't pull fsLayers\n")
-=======
-		fmt.Printf("Can't pull fsLayers\n")
->>>>>>> 77cd5b51
 		os.Exit(1)
 	} else {
 		if useJSONOutput {
